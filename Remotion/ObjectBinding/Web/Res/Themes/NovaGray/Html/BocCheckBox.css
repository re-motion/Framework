/* Style applied to the BocCheckBox. */

.bocCheckBox
{
  margin-right: 0.5em;
  vertical-align: middle;
  display: inline-block;
  white-space: nowrap;
}

.bocCheckBox.readOnly
{
}

.bocCheckBox.disabled
{
}

.bocCheckBox input
{
  margin-left: 4px;
  margin-right: 3px;
  padding: 0px;
  vertical-align: -0.1em;
}

.bocCheckBox.readOnly span.description
{
  margin-left: 4px;
}

.bocCheckBox.readOnly span[tabindex]:focus ~ span.description
{
  outline: dotted black 1px;
  outline: auto 5px -webkit-focus-ring-color;
}

.bocCheckBox span + span
{
  vertical-align: middle;
<<<<<<< HEAD
  height: 20px;
  width: 20px;
=======
>>>>>>> 4673cfa2
}<|MERGE_RESOLUTION|>--- conflicted
+++ resolved
@@ -38,9 +38,4 @@
 .bocCheckBox span + span
 {
   vertical-align: middle;
-<<<<<<< HEAD
-  height: 20px;
-  width: 20px;
-=======
->>>>>>> 4673cfa2
 }