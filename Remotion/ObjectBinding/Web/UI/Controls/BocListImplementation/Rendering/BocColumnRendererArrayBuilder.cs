--- conflicted
+++ resolved
@@ -16,10 +16,7 @@
 // 
 using System;
 using System.Collections.Generic;
-<<<<<<< HEAD
-=======
 using System.Linq;
->>>>>>> 1868ca71
 using Remotion.Collections;
 using Remotion.ServiceLocation;
 using Remotion.Utilities;
@@ -175,7 +172,6 @@
     }
 
     private bool IsColumnVisibleForBocValidationErrorIndicatorColumnDefinition (BocValidationErrorIndicatorColumnDefinition columnAsValidationErrorIndicatorColumn)
-<<<<<<< HEAD
     {
       var bocList = (IBocList?)columnAsValidationErrorIndicatorColumn.OwnerControl;
       if (bocList == null)
@@ -191,24 +187,6 @@
       };
     }
 
-    private bool IsColumnVisibleForBocCommandColumnDefinition (BocCommandColumnDefinition columnAsCommandColumn)
-=======
->>>>>>> 1868ca71
-    {
-      var bocList = (IBocList?)columnAsValidationErrorIndicatorColumn.OwnerControl;
-      if (bocList == null)
-        return true;
-
-      var repository = bocList.ValidationFailureRepository;
-      return columnAsValidationErrorIndicatorColumn.Visibility switch
-      {
-        BocValidationErrorIndicatorColumnDefinitionVisibility.Always => true,
-        BocValidationErrorIndicatorColumnDefinitionVisibility.AnyValidationFailure => (repository.GetListFailureCount() + repository.GetRowAndCellFailureCount()) > 0,
-        BocValidationErrorIndicatorColumnDefinitionVisibility.AnyRowOrCellValidationFailure => repository.GetRowAndCellFailureCount() > 0,
-        _ => throw new ArgumentOutOfRangeException()
-      };
-    }
-
     private bool IsColumnVisibleForBocRowEditModeColumnDefinition (BocRowEditModeColumnDefinition column)
     {
       if (column.Show == BocRowEditColumnDefinitionShow.EditMode && IsListReadOnly)
