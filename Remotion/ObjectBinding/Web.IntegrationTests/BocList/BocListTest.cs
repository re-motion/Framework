﻿// This file is part of the re-motion Core Framework (www.re-motion.org)
// Copyright (c) rubicon IT GmbH, www.rubicon.eu
//
// The re-motion Core Framework is free software; you can redistribute it
// and/or modify it under the terms of the GNU Lesser General Public License
// as published by the Free Software Foundation; either version 2.1 of the
// License, or (at your option) any later version.
//
// re-motion is distributed in the hope that it will be useful,
// but WITHOUT ANY WARRANTY; without even the implied warranty of
// MERCHANTABILITY or FITNESS FOR A PARTICULAR PURPOSE. See the
// GNU Lesser General Public License for more details.
//
// You should have received a copy of the GNU Lesser General Public License
// along with re-motion; if not, see http://www.gnu.org/licenses.
//
using System;
<<<<<<< HEAD
using System.Collections.Generic;
=======
using System.Linq;
>>>>>>> 1868ca71
using NUnit.Framework;
using Remotion.ObjectBinding.Web.Development.WebTesting.IntegrationTests;
using Remotion.Web.Development.WebTesting;
using Remotion.Web.Development.WebTesting.ExecutionEngine.PageObjects;
using Remotion.Web.Development.WebTesting.FluentControlSelection;

namespace Remotion.ObjectBinding.Web.IntegrationTests.BocList
{
  [TestFixture]
  public class BocListTest : IntegrationTest
  {
    [Test]
    public void BocListPreservesCurrentPageWhenDeletingARow ()
    {
      var home = Start();

      var bocList = home.Lists().GetByLocalID("JobList_Normal");

      bocList.GoToNextPage();
      Assert.That(bocList.GetCurrentPage(), Is.EqualTo(2));
      Assert.That(bocList.GetNumberOfRows(), Is.EqualTo(2));

      bocList.GetRow(1).Select();
      home.WebButtons().GetByLocalID("DeleteSelectedRowTestCaseRowButton").Click();

      Assert.That(bocList.GetCurrentPage(), Is.EqualTo(2));
    }

    [Test]
    public void BocListPreservesCurrentPageWhenDeletingTheLastRowInAPage ()
    {
      var home = Start();

      var bocList = home.Lists().GetByLocalID("JobList_Normal");

      bocList.GoToNextPage();
      Assert.That(bocList.GetCurrentPage(), Is.EqualTo(2));
      Assert.That(bocList.GetNumberOfRows(), Is.EqualTo(2));

      bocList.GetRow(1).Select();
      home.WebButtons().GetByLocalID("DeleteSelectedRowTestCaseRowButton").Click();

      Assert.That(bocList.GetCurrentPage(), Is.EqualTo(2));
    }

    [Test]
    public void BocListJumpsToPreviousPageWhenDeletingAllRowsOnTheLastPage ()
    {
      var home = Start();

      var bocList = home.Lists().GetByLocalID("JobList_Normal");

      bocList.GoToLastPage();

      Assert.That(bocList.GetCurrentPage(), Is.EqualTo(4));
      Assert.That(bocList.GetNumberOfRows(), Is.EqualTo(2));

      bocList.GetRow(1).Select();
      bocList.GetRow(2).Select();
      home.WebButtons().GetByLocalID("DeleteSelectedRowTestCaseRowButton").Click();

      Assert.That(bocList.GetCurrentPage(), Is.EqualTo(3));
    }

    [Test]
    public void InlineValidation_ErrorInVisibleRow ()
    {
      var home = Start();

      var bocList = home.Lists().GetByLocalID("JobList_Validation");

      home.WebButtons().GetByLocalID("ValidationTestCaseRowButton").Click();

      var expectedValidationErrors = new[]
                                     {
                                         "Invalid input in at least one row. Check the rows for more details."
                                     };

      Assert.That(bocList.GetValidationErrors(), Is.EqualTo(expectedValidationErrors));

      // .GetValidationErrors() uses screen reader info, but does not check that the text is actually visible so we also test the form grid message
      var formGridValidationMessage = bocList.Scope.FindXPath("ancestor::td//*[@class='formGridValidationMessage']").Text;
      Assert.That(formGridValidationMessage, Is.EqualTo("Invalid input in at least one row. Check the rows for more details."));
    }

    [Test]
    public void InlineValidation_ErrorInNonVisibleRow ()
    {
      var home = Start();

      var bocList = home.Lists().GetByLocalID("JobList_Validation");

      bocList.GoToNextPage();

      home.WebButtons().GetByLocalID("ValidationTestCaseRowButton").Click();

      var expectedValidationErrors = new[]
                                     {
                                         "Invalid input on at least one other page."
                                     };

      Assert.That(bocList.GetValidationErrors(), Is.EqualTo(expectedValidationErrors));

      // .GetValidationErrors() uses screen reader info, but does not check that the text is actually visible so we also test the form grid message
      var formGridValidationMessage = bocList.Scope.FindXPath("ancestor::td//*[@class='formGridValidationMessage']").Text;
      Assert.That(formGridValidationMessage, Is.EqualTo("Invalid input on at least one other page."));
    }

<<<<<<< HEAD
=======
    [Test]
    public void RowMenuItemClick_TriggersPostbackHandlerOnServer ()
    {
      var home = Start();
      var bocList = home.Lists().GetByLocalID("JobList_Normal");

      bocList.GetRow(2).GetDropDownMenu().SelectItem().WithIndex(1);

      Assert.That(home.Scope.FindIdEndingWith("ActionPerformedSenderLabel").Text, Is.EqualTo("JobList_Normal"));
      Assert.That(home.Scope.FindIdEndingWith("ActionPerformedSenderRowLabel").Text, Is.EqualTo("1"));
      Assert.That(home.Scope.FindIdEndingWith("ActionPerformedLabel").Text, Is.EqualTo("RowContextMenuClick"));
      Assert.That(home.Scope.FindIdEndingWith("ActionPerformedParameterLabel").Text, Is.EqualTo("RowMenuItemCmd1|Row menu 1"));
    }

>>>>>>> 1868ca71
    private WxePageObject Start ()
    {
      return Start("BocList");
    }
  }
}<|MERGE_RESOLUTION|>--- conflicted
+++ resolved
@@ -15,11 +15,7 @@
 // along with re-motion; if not, see http://www.gnu.org/licenses.
 //
 using System;
-<<<<<<< HEAD
-using System.Collections.Generic;
-=======
 using System.Linq;
->>>>>>> 1868ca71
 using NUnit.Framework;
 using Remotion.ObjectBinding.Web.Development.WebTesting.IntegrationTests;
 using Remotion.Web.Development.WebTesting;
@@ -128,8 +124,6 @@
       Assert.That(formGridValidationMessage, Is.EqualTo("Invalid input on at least one other page."));
     }
 
-<<<<<<< HEAD
-=======
     [Test]
     public void RowMenuItemClick_TriggersPostbackHandlerOnServer ()
     {
@@ -144,7 +138,6 @@
       Assert.That(home.Scope.FindIdEndingWith("ActionPerformedParameterLabel").Text, Is.EqualTo("RowMenuItemCmd1|Row menu 1"));
     }
 
->>>>>>> 1868ca71
     private WxePageObject Start ()
     {
       return Start("BocList");
