﻿<?xml version="1.0" encoding="utf-8"?>
<Project Sdk="Microsoft.NET.Sdk">
  <PropertyGroup>
    <ProjectType>Test</ProjectType>
  </PropertyGroup>
  <Import Project="..\..\..\Build\Shared.build.props" />
  <PropertyGroup>
    <AssemblyTitle>Unit Tests for Remotion DomainObjects Library</AssemblyTitle>
    <AssemblyName>Remotion.Data.DomainObjects.UnitTests</AssemblyName>
    <RootNamespace>$(AssemblyName)</RootNamespace>
    <!-- TODO: Remotion.Linq.Development is not net6.0 compatible -->
    <NoWarn>$(NoWarn);NU1701</NoWarn>
  </PropertyGroup>
  <ItemGroup>
    <Compile Include="..\..\..\SharedSource\Development\NUnit\UnitTesting\*.cs" Link="SharedSource\NUnit\UnitTesting\%(Filename)%(Extension)" />
    <Content Include="Database\*.sql" CopyToOutputDirectory="PreserveNewest" />
    <Content Include="Queries*.xml" CopyToOutputDirectory="PreserveNewest" />
    <Content Include="ScalarQueryWithCollectionType.xml" CopyToOutputDirectory="PreserveNewest" />
    <EmbeddedResource Include="..\DomainObjects\Persistence\Rdbms\MappingExport\RdbmsMapping.xsd" Link="Resources\RdbmsMapping.xsd" />
    <EmbeddedResource Include="Persistence\Rdbms\SqlServer\SchemaGeneration\IntegrationTests\TestData\*.sql" />
    <EmbeddedResource Include="Resources\*.*" Exclude="**\*.cs" />
  </ItemGroup>
  <ItemGroup>
    <ProjectReference Include="..\..\Core\Core\Core.Core.csproj" />
    <ProjectReference Include="..\..\Core\ExtensibleEnums\Core.ExtensibleEnums.csproj" />
    <ProjectReference Include="..\..\Core\Reflection\Core.Reflection.csproj" />
    <ProjectReference Include="..\..\Core\Tools\Core.Tools.csproj" />
    <ProjectReference Include="..\..\Core\Xml\Core.Xml.csproj" />
    <ProjectReference Include="..\..\Development\Core\Development.Core.csproj" />
    <ProjectReference Include="..\..\Development\Data\Development.Data.csproj" />
    <ProjectReference Include="..\..\Development\Mixins\Development.Mixins.csproj" />
    <ProjectReference Include="..\..\Development\Moq\Development.Moq.csproj" />
    <ProjectReference Include="..\..\Mixins\Core\Mixins.Core.csproj" />
    <ProjectReference Include="..\DomainObjects.UberProfIntegration\Data.DomainObjects.UberProfIntegration.csproj" />
    <ProjectReference Include="..\DomainObjects\Data.DomainObjects.csproj" />
    <ProjectReference Include="..\Core\Data.Core.csproj" />
  </ItemGroup>
  <ItemGroup>
    <PackageReference Include="Remotion.Linq.EagerFetching" Version="2.2.0" />
    <PackageReference Include="Remotion.Linq.Development" Version="2.2.0" />
<<<<<<< HEAD
    <PackageReference Include="Remotion.Linq.SqlBackend.Development" Version="2.1.0" />
=======
    <PackageReference Include="Remotion.Linq.SqlBackend.Development" Version="2.1.1" />
>>>>>>> 4673cfa2
    <PackageReference Include="Remotion.TypePipe.Development" Version="3.0.0" />
  </ItemGroup>
  <ItemGroup Condition="'$(TargetFramework)' == 'net48'">
    <Reference Include="System.Transactions" />
  </ItemGroup>
  <Import Project="..\..\..\Build\Shared.build.targets" />
</Project><|MERGE_RESOLUTION|>--- conflicted
+++ resolved
@@ -38,11 +38,7 @@
   <ItemGroup>
     <PackageReference Include="Remotion.Linq.EagerFetching" Version="2.2.0" />
     <PackageReference Include="Remotion.Linq.Development" Version="2.2.0" />
-<<<<<<< HEAD
-    <PackageReference Include="Remotion.Linq.SqlBackend.Development" Version="2.1.0" />
-=======
     <PackageReference Include="Remotion.Linq.SqlBackend.Development" Version="2.1.1" />
->>>>>>> 4673cfa2
     <PackageReference Include="Remotion.TypePipe.Development" Version="3.0.0" />
   </ItemGroup>
   <ItemGroup Condition="'$(TargetFramework)' == 'net48'">
