--- conflicted
+++ resolved
@@ -25,8 +25,6 @@
   public class BadgeConverterTest
   {
     [Test]
-<<<<<<< HEAD
-=======
     public void CanConvertTo_WithString_ReturnsTrue ()
     {
       var badgeConverter = new BadgeConverter();
@@ -51,7 +49,6 @@
     }
 
     [Test]
->>>>>>> 4673cfa2
     public void ConvertTo_WithTextValue_CorrectlyEncodesWebStrings ()
     {
       var badgeConverter = new BadgeConverter();
@@ -75,8 +72,6 @@
 
       var stringRepresentation = (string)badgeConverter.ConvertTo(badge, typeof(string));
       Assert.That(stringRepresentation, Is.EqualTo("(html)a\0b"));
-<<<<<<< HEAD
-=======
     }
 
     [Test]
@@ -93,7 +88,6 @@
       var badgeConverter = new BadgeConverter();
 
       Assert.That(badgeConverter.CanConvertFrom(null, typeof(object)), Is.False);
->>>>>>> 4673cfa2
     }
 
     [Test]
