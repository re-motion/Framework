// This file is part of the re-motion Core Framework (www.re-motion.org)
// Copyright (c) rubicon IT GmbH, www.rubicon.eu
// 
// The re-motion Core Framework is free software; you can redistribute it 
// and/or modify it under the terms of the GNU Lesser General Public License 
// as published by the Free Software Foundation; either version 2.1 of the 
// License, or (at your option) any later version.
// 
// re-motion is distributed in the hope that it will be useful, 
// but WITHOUT ANY WARRANTY; without even the implied warranty of 
// MERCHANTABILITY or FITNESS FOR A PARTICULAR PURPOSE. See the 
// GNU Lesser General Public License for more details.
// 
// You should have received a copy of the GNU Lesser General Public License
// along with re-motion; if not, see http://www.gnu.org/licenses.
// 
using System;
using System.IO;
using System.Text.RegularExpressions;
using NUnit.Framework;
using Remotion.Web.Development.WebTesting.WebDriver.Configuration.Chrome;

namespace Remotion.Web.Development.WebTesting.IntegrationTests
{
  [TestFixture]
  public class ChromeBinariesProviderTest
  {
    private const string c_guidRegex = @"(\{){0,1}[0-9a-fA-F]{8}\-[0-9a-fA-F]{4}\-[0-9a-fA-F]{4}\-[0-9a-fA-F]{4}\-[0-9a-fA-F]{12}(\}){0,1}";

    [Test]
    [Retry(3)]
    public void GetInstalledExecutable ()
    {
      var provider = new ChromeBinariesProvider();

      var result = provider.GetInstalledExecutable();

      Assert.That(result.BrowserBinaryPath,
          Is.EqualTo(@"C:\Program Files (x86)\Google\Chrome\Application\chrome.exe").
          Or.EqualTo(@"C:\Program Files\Google\Chrome\Application\chrome.exe"));

<<<<<<< HEAD
=======
      Assert.That(File.Exists(result.DriverBinaryPath), Is.True);
>>>>>>> 22ccec38
      Assert.That(
          result.DriverBinaryPath,
          Does.Match(
              Regex.Escape(Path.GetTempPath()) + @"Remotion.Web.Development.WebTesting.WebDriver\\chromedriver\\chromedriver_v\d+\.\d+\.\d+(\.\d+)?(\\chromedriver-win32)?\\chromedriver.exe"));
      Assert.That(
          result.UserDirectory,
          Does.Match(Regex.Escape(Path.GetTempPath()) + c_guidRegex));
    }
  }
}<|MERGE_RESOLUTION|>--- conflicted
+++ resolved
@@ -39,10 +39,7 @@
           Is.EqualTo(@"C:\Program Files (x86)\Google\Chrome\Application\chrome.exe").
           Or.EqualTo(@"C:\Program Files\Google\Chrome\Application\chrome.exe"));
 
-<<<<<<< HEAD
-=======
       Assert.That(File.Exists(result.DriverBinaryPath), Is.True);
->>>>>>> 22ccec38
       Assert.That(
           result.DriverBinaryPath,
           Does.Match(
