// This file is part of the re-motion Core Framework (www.re-motion.org)
// Copyright (c) rubicon IT GmbH, www.rubicon.eu
// 
// The re-motion Core Framework is free software; you can redistribute it 
// and/or modify it under the terms of the GNU Lesser General Public License 
// as published by the Free Software Foundation; either version 2.1 of the 
// License, or (at your option) any later version.
// 
// re-motion is distributed in the hope that it will be useful, 
// but WITHOUT ANY WARRANTY; without even the implied warranty of 
// MERCHANTABILITY or FITNESS FOR A PARTICULAR PURPOSE. See the 
// GNU Lesser General Public License for more details.
// 
// You should have received a copy of the GNU Lesser General Public License
// along with re-motion; if not, see http://www.gnu.org/licenses.
// 

interface DropDownMenuResources
{
  LoadFailedErrorMessage: string;
  LoadingStatusMessage: string;
}

interface DropDownMenuPositioningDetails
{
  align: "left" | "right";
  offsetX: number;
  offsetY: number;
}

interface IKeyboardEventLike
{
  keyCode: number;
  preventDefault(): void;
  stopPropagation(): void;
}

type DropDownMenu_MenuInfo_LoadMenuItemsSuccessHandler = (itemInfos: DropDownMenu_ItemInfo[]) => void;
type DropDownMenu_MenuInfo_LoadMenuItemsErrorHandler = () => void;
type DropDownMenu_MenuInfo_LoadMenuItemsCallback = (successHandler: DropDownMenu_MenuInfo_LoadMenuItemsSuccessHandler, errorHandler: DropDownMenu_MenuInfo_LoadMenuItemsErrorHandler) => void;
type DropDownMenu_MenuInfo_LoadMenuItemStatusSuccessHandler = (itemInfos: DropDownMenu_ItemStatus[]) => void;
type DropDownMenu_MenuInfo_LoadMenuItemStatusErrorHandler = () => void;
type DropDownMenu_MenuInfo_LoadMenuItemStatusCallback = (successHandler: DropDownMenu_MenuInfo_LoadMenuItemStatusSuccessHandler, errorHandler: DropDownMenu_MenuInfo_LoadMenuItemStatusErrorHandler) => void;
type DropDownMenu_ItemClickHandler = (event: Event) => boolean;
type DropDownMenu_SelectionCountGetter = () => number;
type DropDownMenu_TitleDivGetter = () => HTMLElement;

class DropDownMenu_MenuInfo
{
  public readonly ID: string;
  public ItemInfos: Nullable<DropDownMenu_ItemInfo[]>;
  public readonly LoadMenuItems: DropDownMenu_MenuInfo_LoadMenuItemsCallback;
  public readonly Resources: DropDownMenuResources;

  constructor (id: string, loadMenuItems: DropDownMenu_MenuInfo_LoadMenuItemsCallback, resources: DropDownMenuResources)
  {
    ArgumentUtility.CheckNotNullAndTypeIsString ('id', id);
    ArgumentUtility.CheckNotNullAndTypeIsFunction ('loadMenuItems', loadMenuItems);
    ArgumentUtility.CheckNotNullAndTypeIsObject ('resources', resources);

    this.ID = id;
    this.ItemInfos = null;
    this.LoadMenuItems = loadMenuItems;
    this.Resources = resources;
  }
}

class DropDownMenu_ItemInfo
{
  constructor (
      public readonly ID: Nullable<string>,
      public readonly Category: string,
      public readonly Text: Nullable<string>,
      public readonly Icon: Nullable<string>,
      public readonly IconDisabled: Nullable<string>,
      public readonly RequiredSelection: number,
      public IsDisabled: boolean,
      public readonly Href: Nullable<string>,
      public readonly Target: Nullable<string>,
      public readonly FallbackNavigationUrl: string,
      public readonly DiagnosticMetadata: Nullable<Dictionary<string | boolean>>,
      public readonly DiagnosticMetadataForCommand: Nullable<Dictionary<string | boolean>>)
  {
  }
}

interface DropDownMenu_ItemStatus
{
  ID: string;
  IsDisabled: boolean;
}

class DropDownMenu
{
  private static _menuInfos: Dictionary<DropDownMenu_MenuInfo> = {};
  private static _button_timestampDataKey: string = 'clickTimestamp';
  private static _buttonClassName: string = 'DropDownMenuSelect';
  private static _itemClassName: string = 'DropDownMenuItem';
  private static _itemDisabledClassName: string = 'DropDownMenuItemDisabled';
  private static _itemIconClassName: string = 'DropDownMenuItemIcon';
  private static _itemSeparatorClassName: string = 'DropDownMenuSeparator';
  private static _itemSelectedClassName: string = 'selected';
  private static _focusClassName: string = 'focus';
  private static _nestedHoverClassName: string = 'nestedHover';
  private static _currentMenu: Nullable<HTMLElement> = null;
  private static _currentPopup: Nullable<HTMLDivElement> = null;
  private static _currentStatusPopup: Nullable<HTMLDivElement> = null;
  private static _currentLoadOperation: Nullable<Object> = null;
  private static _menuItemIDPrefix: string = 'menuItem_';
  private static _requiredSelectionAny: number = 0;
  private static _requiredSelectionExactlyOne: number = 1;
  private static _requiredSelectionOneOrMore: number = 2;
  private static _itemClicked: boolean = false;
  private static _repositionInterval: number = 200;
  private static _repositionTimer: Nullable<number> = null;
  private static _statusPopupDelay: number = 200;
  private static _statusPopupRepositionTimer: Nullable<number> = null;
  private static _blurTimer: Nullable<number> = null;
  private static _ignoreHoverMouseEvents: boolean = false;
  private static _lastPositionInformation: Nullable<string> = null;

  public static AddMenuInfo(menuInfo: DropDownMenu_MenuInfo): void
  {
    ArgumentUtility.CheckNotNullAndTypeIsObject ('menuInfo', menuInfo);

    DropDownMenu._menuInfos[menuInfo.ID] = menuInfo;
  }

  public static BindOpenEvent (openTargetOrSelector: CssSelectorOrElement<HTMLElement>, menuID: string, eventType: string, getSelectionCount: Nullable<DropDownMenu_SelectionCountGetter>, moveToMousePosition: boolean): void
  {
    ArgumentUtility.CheckNotNull ('openTargetOrSelector', openTargetOrSelector);
    ArgumentUtility.CheckNotNullAndTypeIsString ('menuID', menuID);
    ArgumentUtility.CheckNotNullAndTypeIsString ('eventType', eventType);
    ArgumentUtility.CheckTypeIsFunction ('getSelectionCount', getSelectionCount);
    ArgumentUtility.CheckNotNullAndTypeIsBoolean ('moveToMousePosition', moveToMousePosition);

    const openTarget = ElementResolverUtility.ResolveSingle (openTargetOrSelector);

    var menuButton: HTMLAnchorElement;

    if (openTarget.tagName.toLowerCase() === 'a')
    {
      menuButton = openTarget as HTMLAnchorElement;
    }
    else
    {
      const menuButtons = openTarget.querySelectorAll<HTMLAnchorElement> ('a[href]');
      menuButton = menuButtons[menuButtons.length - 1];
    }

    menuButton.setAttribute ('aria-haspopup', 'menu');
    menuButton.setAttribute ('aria-expanded', 'false');

    openTarget.addEventListener (
        eventType,
        function (evt)
        {
          evt.preventDefault();

          menuButton.focus();
          DropDownMenu.OnClick (openTarget, menuID, getSelectionCount, moveToMousePosition ? evt as MouseEvent : null);
        });

    if (!moveToMousePosition)
    {
      menuButton.addEventListener ("focus", function () { openTarget.querySelectorAll ('.' + DropDownMenu._buttonClassName).forEach (b => b.classList.add (DropDownMenu._focusClassName)); })
      menuButton.addEventListener ("blur", function () { openTarget.querySelectorAll ('.' + DropDownMenu._buttonClassName).forEach (b => b.classList.remove (DropDownMenu._focusClassName)); });

      var allButMenuButton = Array.from (openTarget.querySelectorAll ('a[href]')).filter (b => menuButton !== b);
      allButMenuButton.forEach (b => b.addEventListener ("mouseover", function () { openTarget.querySelectorAll ('.' + DropDownMenu._buttonClassName).forEach (b => b.classList.add (DropDownMenu._nestedHoverClassName)); }));
      allButMenuButton.forEach (b => b.addEventListener ("mouseout", function () { openTarget.querySelectorAll ('.' + DropDownMenu._buttonClassName).forEach (b => b.classList.remove (DropDownMenu._nestedHoverClassName)); }));
    }
  }

  public static LoadFilteredMenuItems(
      itemInfos: DropDownMenu_ItemInfo[],
      loadMenuItemStatus: Nullable<DropDownMenu_MenuInfo_LoadMenuItemStatusCallback>,
      onSuccess: DropDownMenu_MenuInfo_LoadMenuItemsSuccessHandler,
      onError: DropDownMenu_MenuInfo_LoadMenuItemsErrorHandler): void
  {
    ArgumentUtility.CheckNotNullAndTypeIsObject ('itemInfos', itemInfos);
    ArgumentUtility.CheckTypeIsFunction ('loadMenuItemStatus', loadMenuItemStatus);
    ArgumentUtility.CheckNotNullAndTypeIsFunction ('onSuccess', onSuccess);
    ArgumentUtility.CheckNotNullAndTypeIsFunction ('onError', onError);

    if (loadMenuItemStatus !== null)
    {
      const currentLoadOperationID = new Object();
      const onSuccessForLoadMenuItemStatus = function (itemStatusArray: DropDownMenu_ItemStatus[])
      {
        if (DropDownMenu._currentLoadOperation !== currentLoadOperationID)
          return;
        DropDownMenu._currentLoadOperation = null;

        const itemStatusMap = itemStatusArray.reduce(
          function (map: Dictionary<DropDownMenu_ItemStatus>, itemStatus: DropDownMenu_ItemStatus)
          {
            map[itemStatus.ID] = itemStatus;
            return map;
          },
          {});

        let previousVisibleItemIsSeparator = false;
        for (var i = itemInfos.length - 1; i >= 0; i--)
        {
          const itemInfo = itemInfos[i];
          const hasFilterOption = itemInfo.ID !== null;
          const isSeparator = !hasFilterOption && itemInfo.Text === '-';
          if (hasFilterOption)
          {
            const itemStatus = itemStatusMap[itemInfo.ID!]!;
            const isVisible = itemStatus !== undefined;
            if (isVisible)
            {
              itemInfo.IsDisabled = itemStatus.IsDisabled;
              previousVisibleItemIsSeparator = false;
            }
            else
            {
              itemInfos.splice (i, 1);
            }
          }
          else if (isSeparator)
          {
            if (previousVisibleItemIsSeparator)
              itemInfos.splice(i, 1);

            previousVisibleItemIsSeparator = true;
          }
          else
          {
            previousVisibleItemIsSeparator = false;
          }
        }

        onSuccess (itemInfos);
      };

      DropDownMenu._currentLoadOperation = currentLoadOperationID;
      loadMenuItemStatus (onSuccessForLoadMenuItemStatus, onError);
    }
    else
    {
      onSuccess (itemInfos);
    }
  }

  private static OnClick (context: HTMLElement, menuID: string, getSelectionCount: Nullable<DropDownMenu_SelectionCountGetter>, evt: Nullable<MouseEvent>): void
  {
    document.getElementById (menuID)!.dataset[DropDownMenu._button_timestampDataKey] = new Date().getTime().toString();

    if (DropDownMenu._itemClicked)
    {
      DropDownMenu._itemClicked = false;
      return;
    }
    if (DropDownMenu._currentMenu !== context)
    {
      DropDownMenu.ClosePopUp(false);
    }
    if (DropDownMenu._currentMenu == null)
    {
      var event: Nullable<MouseEvent> = null;
      if (evt != null)
      {
        var bounds = context.getBoundingClientRect();
        if (bounds.left <= evt.clientX &&
          bounds.right >= evt.clientX &&
          bounds.top <= evt.clientY &&
          bounds.bottom >= evt.clientY)
          event = evt;
      }
      DropDownMenu.OpenPopUp(menuID, context, getSelectionCount, event);
      DropDownMenu._currentMenu = context;
    }
  }

  private static OpenPopUp (menuID: string, context: HTMLElement, getSelectionCount: Nullable<DropDownMenu_SelectionCountGetter>, evt: Nullable<MouseEvent>): void
  {
    let selectionCount = -1;
    if (getSelectionCount !== null)
      selectionCount = getSelectionCount();

    const menuInfo = DropDownMenu._menuInfos[menuID]!;
    DropDownMenu.BeginOpenPopUp(menuID, context, evt);
    if (menuInfo.ItemInfos === null)
    {
      const statusPopup = DropDownMenu._currentStatusPopup;
      const statusPopupTimer = setTimeout(
        function () {
          if (DropDownMenu._currentStatusPopup && DropDownMenu._currentStatusPopup === statusPopup)
          {
            statusPopup.setAttribute('role', 'alert');
            statusPopup.className = 'DropDownMenuStatus loading';
            const label = document.createElement('div');
            label.setAttribute('aria-label', menuInfo.Resources.LoadingStatusMessage);
            statusPopup.appendChild (label);
            statusPopup.style.display = 'block';
          }
        },
        DropDownMenu._statusPopupDelay);
      const onSuccess = function (itemInfos: DropDownMenu_ItemInfo[])
      {
        menuInfo.ItemInfos = itemInfos;
        clearTimeout(statusPopupTimer);
        DropDownMenu.EndOpenPopUp(menuID, context, selectionCount, evt, itemInfos);
      };

      const onError = function ()
      {
        clearTimeout(statusPopupTimer);
        if (DropDownMenu._currentStatusPopup && DropDownMenu._currentStatusPopup === statusPopup)
        {
          if (statusPopup.childElementCount > 0 && (statusPopup.lastChild as HTMLElement).tagName.toUpperCase() !== 'IFRAME')
            statusPopup.removeChild(statusPopup.lastChild!);
          // Remove and re-add the element to force the screenreader (JAWS) to always announce the updated value immediately.
          const statusPopupParent = statusPopup.parentElement!;
          statusPopupParent.removeChild(statusPopup);
          statusPopupParent.appendChild(statusPopup);

          statusPopup.setAttribute('role', 'alert');
          statusPopup.className = 'DropDownMenuStatus error';
          const label = document.createElement('div');
          // In some instances, the screenreader will read the label after the text. 
          // By adding space, we can ensure that trailing punctuation marks are not announced.
          label.innerText = menuInfo.Resources.LoadFailedErrorMessage + ' ';
          statusPopup.appendChild(label);
          statusPopup.style.display = 'block';
        }
      };
      menuInfo.LoadMenuItems(onSuccess, onError);
    }
    else
    {
      const itemInfos = menuInfo.ItemInfos;
      DropDownMenu.EndOpenPopUp(menuID, context, selectionCount, evt, itemInfos);
    }
  }

  private static BeginOpenPopUp (menuID: string, context: HTMLElement, evt: Nullable<MouseEvent>): void
  {
    const menuButton = document.querySelector<HTMLAnchorElement> ('#' + menuID + ' a[aria-haspopup=menu]')!;

    const titleDivFunc = DropDownMenu.CreateTitleDivGetter(context);
    const statusPopup = document.createElement('div');
    statusPopup.className = 'DropDownMenuStatus';
    statusPopup.id = menuID + '_DropDownMenuStatus';
    statusPopup.style.position = 'absolute';
    statusPopup.style.display = 'none';
    statusPopup.setAttribute('aria-atomic', 'true');
    // Do not set role=alert before it is needed prevent an alert-update during 'normal' showing of menu.
    //statusPopup.setAttribute('role', 'alert');
    if (menuButton.getAttribute ('aria-labelledby') !== null)
      statusPopup.setAttribute ('aria-labelledby', menuButton.getAttribute ('aria-labelledby')!);
    else
      statusPopup.setAttribute ('aria-labelledby', menuButton.id);
    DropDownMenu._currentStatusPopup = statusPopup;
    document.getElementById (menuID)!.closest ('div, td, th, body, span.bocListEditableCell > span.control')!.append (statusPopup);

    const positioningDetails = this.CalculatePositioningDetails(titleDivFunc(), evt);
    DropDownMenu.ApplyPosition (statusPopup, positioningDetails, titleDivFunc(), false);

    if (DropDownMenu._statusPopupRepositionTimer)
      clearTimeout(DropDownMenu._statusPopupRepositionTimer);
    const repositionHandler = function ()
    {
      if (DropDownMenu._statusPopupRepositionTimer)
        clearTimeout(DropDownMenu._statusPopupRepositionTimer);

      if (DropDownMenu._currentStatusPopup && DropDownMenu._currentStatusPopup === statusPopup)
      {
        DropDownMenu.ApplyPosition (statusPopup, positioningDetails, titleDivFunc(), true);
        DropDownMenu._statusPopupRepositionTimer = setTimeout(repositionHandler, DropDownMenu._repositionInterval);
      }
    };

    DropDownMenu._statusPopupRepositionTimer = setTimeout(repositionHandler, DropDownMenu._repositionInterval);

    menuButton.addEventListener ('focus', DropDownMenu.FocusHandler);
    menuButton.addEventListener ('blur', DropDownMenu.BlurHandler);
  }

  private static EndOpenPopUp (menuID: string, context: HTMLElement, selectionCount: number, evt: Nullable<MouseEvent>, itemInfos: DropDownMenu_ItemInfo[]): void
  {
    var menuOptionsID = menuID + '_DropDownMenuOptions';
    var menuButtonAnchor = document.querySelector<HTMLAnchorElement> ('#' + menuID + ' a[aria-haspopup=menu]')!;

    if (itemInfos.length == 0)
      return;

    if (DropDownMenu._statusPopupRepositionTimer)
      clearTimeout(DropDownMenu._statusPopupRepositionTimer);
    if (DropDownMenu._currentStatusPopup !== null)
    {
      var statusPopup = DropDownMenu._currentStatusPopup;
      DropDownMenu._currentStatusPopup = null;
      // Clear the role=alert before removing to item to prevent screenreaders (JAWS) from announcing the old value during removal.
      statusPopup.removeAttribute('role');
      statusPopup.parentElement!.removeChild(statusPopup);
    }

    menuButtonAnchor.setAttribute ('aria-controls', menuOptionsID);
    menuButtonAnchor.setAttribute ('aria-expanded', 'true');

    var div = document.createElement('div');
    div.classList.add('DropDownMenuOptions');
    div.classList.add(CssClassDefinition.Themed);
    div.id = menuOptionsID;
    div.setAttribute ('role', 'menu');
    div.setAttribute ('tabindex', '-1');
    if (menuButtonAnchor.getAttribute ('aria-labelledby') !== null)
      div.setAttribute ('aria-labelledby', menuButtonAnchor.getAttribute ('aria-labelledby')!);
    else
      div.setAttribute ('aria-labelledby', menuButtonAnchor.id);
    div.addEventListener("focus", () => this.FocusHandler());
    div.addEventListener("blur", () => this.BlurHandler());

    DropDownMenu._currentPopup = div;

    var ul = document.createElement('ul');
    ul.className = 'DropDownMenuOptions';
    ul.setAttribute('role', 'none');
    div.appendChild(ul);

    const menuButton = document.getElementById (menuID)!;
    menuButton.closest ('div, td, th, body, span.bocListEditableCell > span.control')!.append (div);

    ul.addEventListener ('mouseleave', function ()
    {
      ul.querySelectorAll ("li").forEach (b => b.classList.remove (DropDownMenu._itemSelectedClassName));
    });
    ul.addEventListener ('mouseover', function (event)
    {
      if (DropDownMenu._ignoreHoverMouseEvents)
        return;

      var eventTarget = DropDownMenu.GetTarget (event, "LI");

      ul.querySelectorAll ("li").forEach (b => b.classList.remove (DropDownMenu._itemSelectedClassName));

      if (eventTarget == null)
        return;

      if (eventTarget.firstChild != null && eventTarget.firstChild.nodeName.toLowerCase() === 'a')
      {
        eventTarget.classList.add (DropDownMenu._itemSelectedClassName);
        (eventTarget.firstChild as HTMLElement).focus();
      }
    });
    ul.addEventListener ('keydown', function (event)
    {
      // TODO RM-7707 DropDownMenu._currentMenu should not be null
      DropDownMenu.Options_OnKeyDown (event, DropDownMenu._currentMenu!);
    });

    for (let i = 0; i < itemInfos.length; i++)
    {
      var item = DropDownMenu.CreateItem(itemInfos[i], selectionCount);
      if (item != null)
        ul.appendChild(item);
    }

    var titleDivFunc = DropDownMenu.CreateTitleDivGetter (context);
    const positioningDetails = this.CalculatePositioningDetails(titleDivFunc(), evt);
    DropDownMenu.ApplyPosition (div, positioningDetails, titleDivFunc(), false);

    if (DropDownMenu._repositionTimer) 
      clearTimeout(DropDownMenu._repositionTimer);
    var repositionHandler = function ()
    {
      if (DropDownMenu._repositionTimer)
        clearTimeout (DropDownMenu._repositionTimer);

      if (DropDownMenu._currentPopup && DropDownMenu._currentPopup == div && LayoutUtility.IsVisible (div))
      {
        DropDownMenu.ApplyPosition (div, positioningDetails, titleDivFunc(), true);
        DropDownMenu._repositionTimer = setTimeout (repositionHandler, DropDownMenu._repositionInterval);
      }
    };

    DropDownMenu._repositionTimer = setTimeout(repositionHandler, DropDownMenu._repositionInterval);

    if (menuButton.dataset[DropDownMenu._button_timestampDataKey] !== undefined)
    {
      delete menuButton.dataset[DropDownMenu._button_timestampDataKey];
    }
    else
    {
      DropDownMenu.ClosePopUp(true);
    }
  }

  private static CreateTitleDivGetter (context: HTMLElement): DropDownMenu_TitleDivGetter
  {
    const contextID = context.id;
    if (contextID == null)
    {
      return function ()
      {
        return context.firstElementChild as HTMLElement;
      };
    }
    else
    {
      return function ()
      {
        // TODO RM-7709 Check if null could be returned
        return document.getElementById (contextID)!.firstElementChild as HTMLElement;
      };
    }
  }

  private static ApplyPosition (popUpDiv: HTMLDivElement, details: DropDownMenuPositioningDetails, referenceElement: HTMLElement, onlyUpdateIfNecessary: boolean): void
  {
    var space_top = Math.round (LayoutUtility.GetOffset (referenceElement).top - window.pageYOffset);
    var space_bottom = Math.round (document.documentElement.clientHeight - LayoutUtility.GetOffset (referenceElement).top - LayoutUtility.GetHeight (referenceElement) + window.pageYOffset);
    var space_left = LayoutUtility.GetOffset (referenceElement).left;
    var space_right = document.documentElement.clientWidth - LayoutUtility.GetOffset (referenceElement).left - LayoutUtility.GetWidth (referenceElement);
    
    var positionString = `${space_top};${space_right};${space_bottom};${space_left};${JSON.stringify(details)}`;
    if (onlyUpdateIfNecessary && positionString === this._lastPositionInformation)
      return;

    this._lastPositionInformation = positionString;

    // position drop-down list
    var top = Math.max (0, space_top + referenceElement.offsetHeight + details.offsetY);
    var left = Math.max (0, LayoutUtility.GetOffset (referenceElement).left + details.offsetX) + 'px';
    var right = Math.max (0, document.documentElement.clientWidth - LayoutUtility.GetOffset (referenceElement).left - referenceElement.offsetWidth - details.offsetX) + 'px';

    const popUpMargin = parseInt(getComputedStyle(popUpDiv).fontSize) * 2;

    // Save and restore the scrollTop value to retain the scrolling after resizing
    var scrollTop = popUpDiv.scrollTop;

    popUpDiv.style.top = top + 'px';
    popUpDiv.style.bottom = 'auto';
    popUpDiv.style.position = 'fixed';

    // Set to values that allow the popup to expand properly - this way the result of GetWidth is actually correct
    popUpDiv.style.left = '0';
    popUpDiv.style.right = 'auto';

    const isContextMenu = details.align === 'left';

    // In case of a context menu being open, the space calculation needs to be adapted to match the actual click location in the context of
    // the reference element.
    if (isContextMenu)
    {
      const currentOffset = referenceElement.getBoundingClientRect().left + details.offsetX;
      space_right = document.documentElement.clientWidth - currentOffset;
      space_left = Math.min(document.documentElement.clientWidth, currentOffset);
    }

    const requiredPopUpWidth = LayoutUtility.GetWidth(popUpDiv);
    const dropDownMenuButtonWidth = isContextMenu ? 0 : LayoutUtility.GetWidth(referenceElement);
    const maxLeftAlignedPopupWidth = (space_right - popUpMargin) + dropDownMenuButtonWidth;
    const maxRightAlignedPopupWidth = (space_left - popUpMargin) + dropDownMenuButtonWidth;
    const isPopUpSmallerThanViewPort = requiredPopUpWidth <= (document.documentElement.clientWidth - 2 * popUpMargin);

    const alignToLeftOfReferenceElement = () =>
    {
      popUpDiv.style.left = left;
      popUpDiv.style.right = 'auto';
    };
    const alignToRightOfReferenceElement = () =>
    {
      popUpDiv.style.left = 'auto';
      popUpDiv.style.right = right;
    };
    const alignToLeftViewPortBorder = () =>
    {
      popUpDiv.style.left = popUpMargin + 'px';
      popUpDiv.style.right = 'auto';
    };
    const alignToRightViewPortBorder = () =>
    {
      popUpDiv.style.left = 'auto';
      popUpDiv.style.right = popUpMargin + 'px';
    };
    const clampToViewPort = () =>
    {
      popUpDiv.style.left = popUpMargin + 'px';
      popUpDiv.style.right = popUpMargin + 'px';
    };

    if (isContextMenu && (requiredPopUpWidth <= maxLeftAlignedPopupWidth))
    {
      alignToLeftOfReferenceElement();
    }
    else if (isContextMenu && (requiredPopUpWidth <= maxRightAlignedPopupWidth))
    {
      alignToRightViewPortBorder();
    }
    else if (requiredPopUpWidth <= maxRightAlignedPopupWidth)
    {
      alignToRightOfReferenceElement();
    }
    else if (requiredPopUpWidth <= maxLeftAlignedPopupWidth)
    {
      alignToLeftOfReferenceElement();
    }
    else if (isContextMenu && isPopUpSmallerThanViewPort)
    {
      alignToRightViewPortBorder();
    }
    else if (isPopUpSmallerThanViewPort)
    {
      alignToLeftViewPortBorder();
    }
    else
    {
      clampToViewPort();
    }

    const documentHeight = document.documentElement.clientHeight;
    const popUpHeight = LayoutUtility.GetHeight (popUpDiv);
    const maximumPopUpHeightConsideringSpacing = documentHeight - popUpMargin * 2;
    if (popUpHeight > maximumPopUpHeightConsideringSpacing)
    {
      // If we do not have enough space to display the element we keep space above and below and enable scrolling
      // If the window gets very small we reduce the spacing above and below until we reach the window borders
      // This effect is in effect when the remaining size gets smaller than the minimum popup height
      const minimumPopUpHeight = popUpMargin * 6;
      const targetPopUpHeight = Math.max(minimumPopUpHeight, maximumPopUpHeightConsideringSpacing);
      let verticalSpaceAround = Math.floor(documentHeight - targetPopUpHeight - popUpMargin);
      let suggestedVerticalSpacing = Math.max(0, verticalSpaceAround);

      // If the popup is small enough we might make it bigger by removing spacing - so we center the element instead
      const popupStyle = window.getComputedStyle(popUpDiv);
      const verticalBorder = parseInt(popupStyle.borderTop) + parseInt(popupStyle.borderBottom);
      console.info(verticalBorder);
      if (documentHeight - suggestedVerticalSpacing * 2 >= popUpHeight - verticalBorder) 
      {
        verticalSpaceAround = documentHeight - LayoutUtility.GetOuterHeight (popUpDiv);
        suggestedVerticalSpacing = Math.max(0, Math.floor(verticalSpaceAround / 2));
        
        popUpDiv.classList.remove(CssClassDefinition.Scrollable);
      }
      else
      {
        popUpDiv.classList.add(CssClassDefinition.Scrollable);
      }

      popUpDiv.style.top = suggestedVerticalSpacing + 'px';
      popUpDiv.style.bottom = suggestedVerticalSpacing + 'px';
    }
    else if (popUpHeight > space_bottom - popUpMargin)
    {
      if (space_top > popUpHeight + popUpMargin)
      {
        popUpDiv.classList.remove(CssClassDefinition.Scrollable);

        const bottom = Math.max (popUpMargin, documentHeight - LayoutUtility.GetOffset (referenceElement).top - (referenceElement.offsetHeight - LayoutUtility.GetHeight (referenceElement)));

        popUpDiv.style.top = 'auto';
        popUpDiv.style.bottom = bottom + 'px';
      }
      else
      {
        popUpDiv.classList.remove(CssClassDefinition.Scrollable);

        popUpDiv.style.top = 'auto';
        popUpDiv.style.bottom = popUpMargin + 'px';
      }
    }

    popUpDiv.scrollTop = scrollTop;
  }

  public static ClosePopUp (updateFocus: boolean): void
  {
    ArgumentUtility.CheckNotNullAndTypeIsBoolean ('updateFocus', updateFocus);

    if (DropDownMenu._blurTimer !== null)
      clearTimeout(DropDownMenu._blurTimer);

    if (DropDownMenu._currentPopup !== null
        && document.body.contains(DropDownMenu._currentPopup))
    {
      const menuPopup = DropDownMenu._currentPopup;
      const menuButton = document.querySelector<HTMLAnchorElement> ('a[aria-controls="' + menuPopup.id + '"]')!;
      menuButton.removeEventListener ('focus', DropDownMenu.BlurHandler);
      menuButton.removeEventListener ('blur', DropDownMenu.BlurHandler);
      menuButton.setAttribute('aria-expanded', 'false');
      menuButton.removeAttribute('aria-controls');
      if (updateFocus)
        menuButton.focus();
      menuPopup.parentElement!.removeChild(menuPopup);
    }

    if (DropDownMenu._currentStatusPopup !== null
        && document.body.contains(DropDownMenu._currentStatusPopup))
    {
      const statusPopup = DropDownMenu._currentStatusPopup;
      // Clear the role=alert before removing to item to prevent screenreaders (JAWS) from announcing the old value during removal.
      statusPopup.removeAttribute('role');
      statusPopup.parentElement!.removeChild(statusPopup);
    }

    DropDownMenu._currentPopup = null;
    DropDownMenu._currentStatusPopup = null;
    DropDownMenu._currentMenu = null;
  }

  private static CreateItem(itemInfo: Nullable<DropDownMenu_ItemInfo>, selectionCount: number): Nullable<HTMLLIElement>
  {
    if (itemInfo == null)
      return null;

    var item;
    if (itemInfo.Text == '-')
      item = DropDownMenu.CreateSeparatorItem();
    else
      item = DropDownMenu.CreateTextItem(itemInfo, selectionCount);

    return item;
  }

  private static CreateTextItem(itemInfo: DropDownMenu_ItemInfo, selectionCount: number): HTMLLIElement
  {
    var isEnabled = DropDownMenu.GetItemEnabled(itemInfo, selectionCount);

    var item = document.createElement("li");

    var className = DropDownMenu._itemClassName;
    if (!isEnabled)
      className = DropDownMenu._itemDisabledClassName;

    item.className = className;
    item.setAttribute('role', 'none');

    var anchor = document.createElement("a");
    anchor.setAttribute('role', 'menuitem');
    anchor.setAttribute('tabindex', '-1');
    if (isEnabled)
    {
      anchor.setAttribute('href', itemInfo.FallbackNavigationUrl);
    }
    else
    {
      anchor.setAttribute('aria-disabled', 'true');
    }

    anchor.addEventListener ('click', DropDownMenu.OnItemClick);

    item.appendChild(anchor);
    if (isEnabled && itemInfo.Href != null)
    {
      var isJavaScript = itemInfo.Href.toLowerCase().indexOf('javascript:') >= 0;
      if (isJavaScript)
      {
        anchor.setAttribute('javascript', itemInfo.Href);
      }
      else
      {
        var href = itemInfo.Href;
        var target;
        if (itemInfo.Target != null && itemInfo.Target.length > 0)
          target = itemInfo.Target;
        else
          target = '_self';
        anchor.setAttribute('javascript', 'window.open (\'' + href + '\', \'' + target + '\');');
      }
    }

    if (itemInfo.Icon != null)
    {
      var icon = document.createElement('img');
      if (isEnabled || itemInfo.IconDisabled == null)
        icon.src = itemInfo.Icon;
      else
        icon.src = itemInfo.IconDisabled;

      icon.className = DropDownMenu._itemIconClassName;
      icon.style.verticalAlign = 'middle';
      icon.alt = '';
      icon.setAttribute('aria-hidden', 'true');
      anchor.appendChild(icon);
    }
    else
    {
      var iconPlaceholder = document.createElement('span');
      iconPlaceholder.className = DropDownMenu._itemIconClassName;
      anchor.appendChild(iconPlaceholder);
    }

    if (itemInfo.DiagnosticMetadata)
    {
      for (const [key, value] of Object.entries (itemInfo.DiagnosticMetadata))
      {
        if (value !== "" && value !== null && value !== undefined)
        {
          item.setAttribute (key, value.toString());
        }
      }
    }

    if (itemInfo.DiagnosticMetadataForCommand)
    {
      itemInfo.DiagnosticMetadataForCommand['data-is-disabled'] = isEnabled ? 'false' : 'true';

      for (const [key, value] of Object.entries (itemInfo.DiagnosticMetadataForCommand))
      {
        if (value !== "" && value !== null && value !== undefined)
        {
          anchor.setAttribute (key, value.toString());
        }
      }
    }

    var span = document.createElement('span');
    span.innerHTML = itemInfo.Text!;
    anchor.appendChild(span);
    anchor.addEventListener ('focus', DropDownMenu.FocusHandler);
    anchor.addEventListener ('blur', DropDownMenu.BlurHandler);

    return item;
  }

  private static CreateSeparatorItem(): HTMLLIElement
  {
    var item = document.createElement('li');

    var textPane = document.createElement('span');
    textPane.className = DropDownMenu._itemSeparatorClassName;
    item.setAttribute('role', 'none');
    textPane.innerHTML = '&nbsp;';

    item.appendChild(textPane);

    return item;
  }

  private static OnItemClick (this: HTMLAnchorElement, ev: MouseEvent): boolean
  {
    ev.preventDefault();

    if (this.href == null || this.href === '')
      return false;

    DropDownMenu._itemClicked = true;
    DropDownMenu.ClosePopUp(true);
    try
    {
      eval(this.getAttribute('javascript')!);
    }
    catch (e)
    {
    }
    setTimeout (function () { DropDownMenu._itemClicked = false; }, 10);
    return false;
  }

  public static OnKeyDown (event: KeyboardEvent, dropDownMenuOrSelector: CssSelectorOrElement<HTMLAnchorElement>, getSelectionCount: Nullable<DropDownMenu_SelectionCountGetter>, hasDedicatedDropDownMenuElement: boolean): void
  {
    ArgumentUtility.CheckNotNullAndTypeIsObject ('event', event);
    ArgumentUtility.CheckNotNull ('dropDownMenuOrSelector', dropDownMenuOrSelector);
    ArgumentUtility.CheckTypeIsFunction ('getSelectionCount', getSelectionCount);
    ArgumentUtility.CheckNotNullAndTypeIsBoolean ('hasDedicatedDropDownMenuElement', hasDedicatedDropDownMenuElement);

    const dropDownMenu = ElementResolverUtility.ResolveSingle (dropDownMenuOrSelector);

    if (DropDownMenu._currentMenu === null && !hasDedicatedDropDownMenuElement)
      return;

    let keyboardEvent: IKeyboardEventLike = event;
    switch (keyboardEvent.keyCode)
    {
      case 9: // tab
        DropDownMenu.ClosePopUp(true);
        return;
      case 13: //enter
      case 32: //space
        keyboardEvent.preventDefault();
        keyboardEvent.stopPropagation();
        if (dropDownMenu !== DropDownMenu._currentMenu)
        {
          DropDownMenu.OnClick (dropDownMenu, dropDownMenu.id, getSelectionCount, null);
          keyboardEvent = this.CreateKeyboardEventLikeWithKeyCode(keyboardEvent, 40); //down arrow
          DropDownMenu.Options_OnKeyDown (keyboardEvent, dropDownMenu);
        }
        else
        {
          DropDownMenu.ClosePopUp(true);
        }
        return;
      case 27: //escape
        keyboardEvent.preventDefault();
        keyboardEvent.stopPropagation();
<<<<<<< HEAD
        DropDownMenu.ClosePopUp(DropDownMenu._updateFocus);
=======
        DropDownMenu.ClosePopUp(true);
>>>>>>> 81d425d3
        return;
      case 38: // up arrow
      case 40: // down arrow
        keyboardEvent.preventDefault();
        keyboardEvent.stopPropagation();
        if (dropDownMenu !== DropDownMenu._currentMenu)
        {
          DropDownMenu.OnClick (dropDownMenu, dropDownMenu.id, getSelectionCount, null);
          keyboardEvent = this.CreateKeyboardEventLikeWithKeyCode(keyboardEvent, 40); //down arrow
        }
        DropDownMenu.Options_OnKeyDown (keyboardEvent, dropDownMenu);
        return;
      default:
        DropDownMenu.Options_OnKeyDown(keyboardEvent, dropDownMenu);
        return;
    }
  }

  private static Options_OnKeyDown (event: IKeyboardEventLike, dropDownMenu: HTMLElement): void
  {
    if (DropDownMenu._currentPopup == null)
      return;

    var itemInfos = DropDownMenu._menuInfos[dropDownMenu.id]!.ItemInfos!;
    if (itemInfos.length === 0)
      return;

    var oldIndex;
    var isSelectionUpdated = false;
    var dropDownMenuItems = Array.from (DropDownMenu._currentPopup.querySelector ('ul')!.children);
    var currentItemIndex = dropDownMenuItems.findIndex (i => i.classList.contains (DropDownMenu._itemSelectedClassName))

    switch (event.keyCode)
    {
      case 9: // tab
        DropDownMenu.ClosePopUp(true);
        return;
      case 13: //enter
      case 32: //space
        event.preventDefault();
        event.stopPropagation();
        if (currentItemIndex >= 0)
        {
          var itemAnchor = dropDownMenuItems[currentItemIndex].querySelector<HTMLAnchorElement> (':scope > a')!;
          itemAnchor.click();
        }
        break;
      case 27: //escape
        event.preventDefault();
        event.stopPropagation();
        DropDownMenu.ClosePopUp(true);
        break;
      case 40: // down arrow
        event.preventDefault();
        event.stopPropagation();
        isSelectionUpdated = true;
        oldIndex = currentItemIndex;
        while (true) // skip separators
        {
          if (currentItemIndex < itemInfos.length - 1)
          {
            currentItemIndex++;
            if (currentItemIndex === 1 && oldIndex === -1)
              oldIndex = 0;
          }
          else
          {
            currentItemIndex = 0;
          }

          if (oldIndex === currentItemIndex)
            break;
          if (dropDownMenuItems[currentItemIndex].querySelectorAll (':scope > a').length > 0) // skip separators
            break;
        }
        break;
      case 38: // up arrow
        event.preventDefault();
        event.stopPropagation();
        isSelectionUpdated = true;
        oldIndex = currentItemIndex >= 0 ? currentItemIndex : itemInfos.length - 1;
        while (true) // skip separators
        {
          if (currentItemIndex > 0)
            currentItemIndex--;
          else
            currentItemIndex = itemInfos.length - 1;

          if (oldIndex === currentItemIndex)
            break;
          if (dropDownMenuItems[currentItemIndex].querySelectorAll (':scope > a').length > 0)
            break;
        }
        break;
    }

    if (isSelectionUpdated)
    {
      DropDownMenu._currentPopup.querySelectorAll ("li").forEach (b => b.classList.remove (DropDownMenu._itemSelectedClassName));
      if (currentItemIndex >= 0 && currentItemIndex < itemInfos.length)
      {
        var dropDownMenuItem = dropDownMenuItems[currentItemIndex];
        if (dropDownMenuItem.querySelectorAll (':scope > a').length > 0) // skip separators
        {
          dropDownMenuItem.classList.add (DropDownMenu._itemSelectedClassName);
          var anchor = dropDownMenuItem.querySelector<HTMLAnchorElement> (':scope > a')!;
          anchor.focus();
        }
      }

      // A selection change might trigger hover events that, in turn, would trigger selection events
      // So we ignore mouse events for a small amount of time to deal with cascading events triggered by the selection change
      DropDownMenu._ignoreHoverMouseEvents = true;
      setTimeout(() => DropDownMenu._ignoreHoverMouseEvents = false, 250);
    }
  }

  private static CreateKeyboardEventLikeWithKeyCode(event: IKeyboardEventLike, keyCode: number): IKeyboardEventLike
  {
    return {
      keyCode: keyCode,
      preventDefault: () => event.preventDefault(),
      stopPropagation: () => event.stopPropagation()
    }
  }

  private static GetItemEnabled (itemInfo: DropDownMenu_ItemInfo, selectionCount: number): boolean
  {
    var isEnabled = true;
    if (itemInfo.IsDisabled)
    {
      isEnabled = false;
    }
    else
    {
      if (itemInfo.RequiredSelection == DropDownMenu._requiredSelectionExactlyOne
          && selectionCount != 1)
      {
        isEnabled = false;
      }
      if (itemInfo.RequiredSelection == DropDownMenu._requiredSelectionOneOrMore
          && selectionCount < 1)
      {
        isEnabled = false;
      }
    }
    return isEnabled;
  }

  private static GetTarget (event: MouseEvent, tagName: string): Nullable<Element>
  {
    var element: Nullable<Element> = event.target as Element;
    while (element && element.tagName != tagName)
      element = element.parentNode as Nullable<Element>;
    return element;
  }

  private static FocusHandler (): void
  {
    if (DropDownMenu._blurTimer !== null)
      clearTimeout(DropDownMenu._blurTimer);
  }

  private static BlurHandler (): void
  {
    if (DropDownMenu._blurTimer !== null)
      clearTimeout (DropDownMenu._blurTimer);

    DropDownMenu._blurTimer = setTimeout (function () { DropDownMenu.ClosePopUp (false); }, 50);
  }

  private static CalculatePositioningDetails (referenceElement: HTMLElement, evt: Nullable<MouseEvent>): DropDownMenuPositioningDetails
  {
    // offset origin is below the element either at the left or right edge depending on the align property
    if (evt === null)
    {
      return {
        align: "right",
        offsetX: 0,
        offsetY: 0
      };
    }

    const referencePosition = referenceElement.getBoundingClientRect();
    return {
      align: "left",
      offsetX: evt.clientX - referencePosition.left,
      offsetY: evt.clientY - referencePosition.top - referencePosition.height
    };
  }
}

// RM-7723: This global function is required until we have a solution for Firefox to execute JavaScript in context of the web page
function DropDownMenu_ClosePopUp (updateFocus: boolean): void
{
  DropDownMenu.ClosePopUp (updateFocus);
}<|MERGE_RESOLUTION|>--- conflicted
+++ resolved
@@ -355,7 +355,7 @@
     else
       statusPopup.setAttribute ('aria-labelledby', menuButton.id);
     DropDownMenu._currentStatusPopup = statusPopup;
-    document.getElementById (menuID)!.closest ('div, td, th, body, span.bocListEditableCell > span.control')!.append (statusPopup);
+    document.getElementById (menuID)!.closest ('div, td, th, body')!.append (statusPopup);
 
     const positioningDetails = this.CalculatePositioningDetails(titleDivFunc(), evt);
     DropDownMenu.ApplyPosition (statusPopup, positioningDetails, titleDivFunc(), false);
@@ -423,7 +423,7 @@
     div.appendChild(ul);
 
     const menuButton = document.getElementById (menuID)!;
-    menuButton.closest ('div, td, th, body, span.bocListEditableCell > span.control')!.append (div);
+    menuButton.closest ('div, td, th, body')!.append (div);
 
     ul.addEventListener ('mouseleave', function ()
     {
@@ -888,11 +888,7 @@
       case 27: //escape
         keyboardEvent.preventDefault();
         keyboardEvent.stopPropagation();
-<<<<<<< HEAD
-        DropDownMenu.ClosePopUp(DropDownMenu._updateFocus);
-=======
         DropDownMenu.ClosePopUp(true);
->>>>>>> 81d425d3
         return;
       case 38: // up arrow
       case 40: // down arrow
