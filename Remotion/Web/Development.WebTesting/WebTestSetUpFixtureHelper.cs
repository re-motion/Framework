﻿// This file is part of the re-motion Core Framework (www.re-motion.org)
// Copyright (c) rubicon IT GmbH, www.rubicon.eu
// 
// The re-motion Core Framework is free software; you can redistribute it 
// and/or modify it under the terms of the GNU Lesser General Public License 
// as published by the Free Software Foundation; either version 2.1 of the 
// License, or (at your option) any later version.
// 
// re-motion is distributed in the hope that it will be useful, 
// but WITHOUT ANY WARRANTY; without even the implied warranty of 
// MERCHANTABILITY or FITNESS FOR A PARTICULAR PURPOSE. See the 
// GNU Lesser General Public License for more details.
// 
// You should have received a copy of the GNU Lesser General Public License
// along with re-motion; if not, see http://www.gnu.org/licenses.
// 
using System;
using System.Diagnostics;
using System.Linq;
using System.Net;
using System.Net.Sockets;
using System.Threading;
using JetBrains.Annotations;
using log4net;
using log4net.Config;
using Remotion.Utilities;
using Remotion.Web.Development.WebTesting.HostingStrategies;
using Remotion.Web.Development.WebTesting.Utilities;

namespace Remotion.Web.Development.WebTesting
{
  /// <summary>
  /// Helper class for web test set up fixtures. Initializes log4net and hosts the configured web application under test.
  /// </summary>
  /// <remarks>
  /// Use the factory methods <see cref="CreateFromConfiguration"/> or <see cref="CreateFromConfiguration{TFactory}"/> 
  /// for instantiating an instance of type <see cref="WebTestSetUpFixtureHelper"/>.
  /// </remarks>
  public class WebTestSetUpFixtureHelper
  {
    private static readonly ILog s_log = LogManager.GetLogger(typeof(WebTestSetUpFixtureHelper));

    /// <summary>
    /// Creates a new <see cref="WebTestSetUpFixtureHelper"/> with configuration based on <see cref="WebTestConfigurationFactory"/>.
    /// </summary>
    [PublicAPI]
    public static WebTestSetUpFixtureHelper CreateFromConfiguration ()
    {
      return new WebTestSetUpFixtureHelper(new WebTestConfigurationFactory());
    }

    /// <summary>
    /// Creates a new <see cref="WebTestSetUpFixtureHelper"/> with configuration based on <typeparamref name="TFactory"/>.
    /// </summary>
    /// <remarks>
    /// Use this overload when you have to provide test-project specific configuration settings (e.g. custom <see cref="IHostingStrategy"/>) 
    /// via custom <see cref="WebTestConfigurationFactory"/>.
    /// </remarks>
    [PublicAPI]
    public static WebTestSetUpFixtureHelper CreateFromConfiguration<TFactory> () where TFactory : WebTestConfigurationFactory, new()
    {
      return new WebTestSetUpFixtureHelper(new TFactory());
    }

    private readonly IHostingStrategy _hostingStrategy;
    private readonly TimeSpan _verifyWebApplicationStartedTimeout;
    private readonly string _screenshotDirectory;
    private readonly string _logDirectory;
    private readonly Uri _webApplicationRoot;

    [PublicAPI]
    protected WebTestSetUpFixtureHelper ([NotNull] WebTestConfigurationFactory webTestConfigurationFactory)
    {
      ArgumentUtility.CheckNotNull("webTestConfigurationFactory", webTestConfigurationFactory);

      var hostingConfiguration = webTestConfigurationFactory.CreateHostingConfiguration();
      _hostingStrategy = hostingConfiguration.GetHostingStrategy();
      _verifyWebApplicationStartedTimeout = hostingConfiguration.VerifyWebApplicationStartedTimeout;

      var testInfrastructureConfiguration = webTestConfigurationFactory.CreateTestInfrastructureConfiguration();
      _screenshotDirectory = testInfrastructureConfiguration.ScreenshotDirectory;
      _logDirectory = testInfrastructureConfiguration.ScreenshotDirectory;
      _webApplicationRoot = new Uri(testInfrastructureConfiguration.WebApplicationRoot);
    }

    public string ScreenshotDirectory
    {
      get { return _screenshotDirectory; }
    }

    public string LogDirectory
    {
      get { return _logDirectory; }
    }

    /// <summary>
    /// One-time SetUp method for all web tests.
    /// </summary>
    public void OnSetUp ()
    {
      SetUpLog4net();
      HostWebApplication();

      try
      {
        VerifyWebApplicationStarted(_webApplicationRoot, _verifyWebApplicationStartedTimeout);
      }
      catch
      {
        try
        {
          UnhostWebApplication();
        }
        catch
        {
        }

        throw;
      }
    }

    /// <summary>
    /// One-time TearDown method for all web tests.
    /// </summary>
    public void OnTearDown ()
    {
      UnhostWebApplication();
    }

    private void SetUpLog4net ()
    {
      XmlConfigurator.Configure();
    }

    private void HostWebApplication ()
    {
      _hostingStrategy.DeployAndStartWebApplication();
    }

    private void VerifyWebApplicationStarted (Uri webApplicationRoot, TimeSpan applicationPingTimeout)
    {
      var resolvedUri = ResolveHostname(webApplicationRoot);
      s_log.Info($"Verifying that '{resolvedUri}' is accessible within {applicationPingTimeout}.");

      var stopwatch = Stopwatch.StartNew();

<<<<<<< HEAD
#pragma warning disable SYSLIB0014
      var webRequest = (HttpWebRequest)HttpWebRequest.Create(resolvedUri); // TODO RM-8492: Replace with HttpClient
#pragma warning restore SYSLIB0014
      webRequest.Method = WebRequestMethods.Http.Head;
      webRequest.AllowAutoRedirect = true;
      webRequest.Host = webApplicationRoot.Host;
      webRequest.ServerCertificateValidationCallback += (sender, certificate, chain, errors) => true;

=======
>>>>>>> 4673cfa2
      HttpStatusCode statusCode = default;
      Assertion.DebugAssert(statusCode != HttpStatusCode.OK);

      while (true)
      {
#pragma warning disable SYSLIB0014
        var webRequest = (HttpWebRequest)HttpWebRequest.Create(resolvedUri); // TODO RM-8492: Replace with HttpClient
#pragma warning restore SYSLIB0014
        webRequest.Method = WebRequestMethods.Http.Head;
        webRequest.AllowAutoRedirect = true;
        webRequest.Host = webApplicationRoot.GetComponents(UriComponents.Host | UriComponents.Port, UriFormat.UriEscaped);
        webRequest.ServerCertificateValidationCallback += (sender, certificate, chain, errors) => true;

        var remainingTimeout = (int)(applicationPingTimeout.TotalMilliseconds - stopwatch.Elapsed.TotalMilliseconds);
        if (remainingTimeout <= 0)
        {
          s_log.Warn($"Checking the web application root '{webApplicationRoot}' timed out (HTTP status code: '{statusCode}').");
          throw new WebException(
              $"Checking the web application root '{webApplicationRoot}' did not return '{HttpStatusCode.OK}' in the defined {nameof(applicationPingTimeout)} ({applicationPingTimeout}). "
              + $"Last received HTTP status code was: '{statusCode}'.",
              WebExceptionStatus.Timeout);
        }

        try
        {
          webRequest.Timeout = remainingTimeout;

          using var response = (HttpWebResponse)webRequest.GetResponse();
          s_log.Info($"Verified that '{resolvedUri}' is accessible after {stopwatch.Elapsed.TotalMilliseconds:N0} ms.");
          return;
        }
        catch (WebException ex)
        {
          if (ex.Response is HttpWebResponse httpWebResponse)
            statusCode = httpWebResponse.StatusCode;

          s_log.Warn($"Checking the web application root '{webApplicationRoot}' failed with WebException: '{ex.Message}' (HTTP status code: '{statusCode}'). Retrying until {nameof(applicationPingTimeout)} ({applicationPingTimeout}) is reached.");
        }

        Thread.Sleep(TimeSpan.FromMilliseconds(500));
      }
    }

    private Uri ResolveHostname (Uri uri)
    {
      var host = new RetryUntilTimeout<IPHostEntry>(() => Dns.GetHostEntry(uri.Host), TimeSpan.FromSeconds(30), TimeSpan.FromSeconds(1)).Run();
      var address = host.AddressList.First(a => a.AddressFamily == AddressFamily.InterNetwork).MapToIPv4();
      var uriBuilder = new UriBuilder(uri);
      uriBuilder.Host = address.ToString();
      return uriBuilder.Uri;
    }

    private void UnhostWebApplication ()
    {
      _hostingStrategy.StopAndUndeployWebApplication();
    }
  }
}<|MERGE_RESOLUTION|>--- conflicted
+++ resolved
@@ -144,17 +144,6 @@
 
       var stopwatch = Stopwatch.StartNew();
 
-<<<<<<< HEAD
-#pragma warning disable SYSLIB0014
-      var webRequest = (HttpWebRequest)HttpWebRequest.Create(resolvedUri); // TODO RM-8492: Replace with HttpClient
-#pragma warning restore SYSLIB0014
-      webRequest.Method = WebRequestMethods.Http.Head;
-      webRequest.AllowAutoRedirect = true;
-      webRequest.Host = webApplicationRoot.Host;
-      webRequest.ServerCertificateValidationCallback += (sender, certificate, chain, errors) => true;
-
-=======
->>>>>>> 4673cfa2
       HttpStatusCode statusCode = default;
       Assertion.DebugAssert(statusCode != HttpStatusCode.OK);
 
