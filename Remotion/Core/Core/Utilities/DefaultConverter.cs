// This file is part of the re-motion Core Framework (www.re-motion.org)
// Copyright (c) rubicon IT GmbH, www.rubicon.eu
// 
// The re-motion Core Framework is free software; you can redistribute it 
// and/or modify it under the terms of the GNU Lesser General Public License 
// as published by the Free Software Foundation; either version 2.1 of the 
// License, or (at your option) any later version.
// 
// re-motion is distributed in the hope that it will be useful, 
// but WITHOUT ANY WARRANTY; without even the implied warranty of 
// MERCHANTABILITY or FITNESS FOR A PARTICULAR PURPOSE. See the 
// GNU Lesser General Public License for more details.
// 
// You should have received a copy of the GNU Lesser General Public License
// along with re-motion; if not, see http://www.gnu.org/licenses.
// 
using System;
using System.ComponentModel;
using System.Diagnostics.CodeAnalysis;
using System.Globalization;

namespace Remotion.Utilities
{
  /// <summary>
  /// The <see cref="DefaultConverter"/> provides a default implementation of <see cref="TypeConverter"/> that does not actually modify the converted 
  /// values and can only convert from and to a given <see cref="System.Type"/>. It is, therefore, de-facto a no-op implementation of 
  /// <see cref="TypeConverter"/>. It also supports converting from the underlying type to a nullable value type.
  /// </summary>
  public class DefaultConverter : TypeConverter
  {
    private readonly Type _type;
    private readonly bool _isNullableType;
    private readonly Type _underlyingType;

    public DefaultConverter (Type type)
    {
      ArgumentUtility.CheckNotNull("type", type);

      _type = type;
      _isNullableType = NullableTypeUtility.IsNullableType(type);
      _underlyingType = Nullable.GetUnderlyingType(type) ?? type;
    }

    public Type Type
    {
      get { return _type; }
    }

    public bool IsNullableType
    {
      get { return _isNullableType; }
    }

    public override bool CanConvertFrom (ITypeDescriptorContext? context, Type sourceType)
    {
      ArgumentUtility.CheckNotNull("sourceType", sourceType);

      return _type == sourceType || _underlyingType == sourceType;
    }

    public override bool CanConvertTo (ITypeDescriptorContext? context, Type? destinationType)
    {
<<<<<<< HEAD
      ArgumentUtility.CheckNotNull("destinationType", destinationType!); // Override nullability for release v3.0 of re-motion to prevent changes during release phase
=======
      if (destinationType == null)
        return false;
>>>>>>> 4673cfa2

      return destinationType == _type || Nullable.GetUnderlyingType(destinationType) == _type;
    }

    [return: NotNullIfNotNull("value")]
    public override object? ConvertFrom (ITypeDescriptorContext? context, CultureInfo? culture, object? value)
    {
      // ReSharper disable ConditionIsAlwaysTrueOrFalse
      // ReSharper disable HeuristicUnreachableCode
      if (value == null)
      {
        if (!IsNullableType)
          throw new NotSupportedException(string.Format("Null cannot be converted to type '{0}'.", _type));
        return null;
      }
          // ReSharper restore ConditionIsAlwaysTrueOrFalse
          // ReSharper restore HeuristicUnreachableCode
      else
      {
        if (!CanConvertFrom(context, value.GetType()))
          throw new NotSupportedException(string.Format("Value of type '{0}' cannot be connverted to type '{1}'.", value.GetType(), _type));

        return value;
      }
    }

    [return: NotNullIfNotNull("value")]
    public override object? ConvertTo (ITypeDescriptorContext? context, CultureInfo? culture, object? value, Type destinationType)
    {
      ArgumentUtility.CheckNotNull("destinationType", destinationType);

      if (!CanConvertTo(destinationType))
        throw new NotSupportedException(string.Format("This TypeConverter cannot convert to type '{0}'.", destinationType));

      if (!IsValid(context, value))
      {
        throw new NotSupportedException(
            string.Format("The given value '{0}' cannot be converted by this TypeConverter for type '{1}'.", value, destinationType));
      }

      return value;
    }

    public override bool IsValid (ITypeDescriptorContext? context, object? value)
    {
      // ReSharper disable ConditionIsAlwaysTrueOrFalse
      // ReSharper disable HeuristicUnreachableCode
      if (value == null)
        return IsNullableType;
      // ReSharper restore ConditionIsAlwaysTrueOrFalse
      // ReSharper restore HeuristicUnreachableCode

      return CanConvertFrom(context, value.GetType());
    }
  }
}<|MERGE_RESOLUTION|>--- conflicted
+++ resolved
@@ -60,12 +60,8 @@
 
     public override bool CanConvertTo (ITypeDescriptorContext? context, Type? destinationType)
     {
-<<<<<<< HEAD
-      ArgumentUtility.CheckNotNull("destinationType", destinationType!); // Override nullability for release v3.0 of re-motion to prevent changes during release phase
-=======
       if (destinationType == null)
         return false;
->>>>>>> 4673cfa2
 
       return destinationType == _type || Nullable.GetUnderlyingType(destinationType) == _type;
     }
