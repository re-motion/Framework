--- conflicted
+++ resolved
@@ -166,12 +166,8 @@
           default:
           {
             Assertion.IsTrue(typeConverterResult.TypeConverterType == TypeConverterType.DestinationTypeConverter);
-<<<<<<< HEAD
-            return typeConverterResult.TypeConverter.ConvertFrom(context, culture, value!); // Override nullability for release v3.0 of re-motion to prevent changes during release phase
-=======
             return typeConverterResult.TypeConverter.ConvertFrom(context, culture, value!); //TODO RM-8491: value may not be null
           }
->>>>>>> 4673cfa2
         }
       }
 
