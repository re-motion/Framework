﻿<?xml version="1.0" encoding="utf-8"?>
<Project Sdk="Microsoft.NET.Sdk">
  <PropertyGroup>
    <ProjectType>Library</ProjectType>
  </PropertyGroup>
  <Import Project="..\..\..\Build\Shared.build.props" />
  <PropertyGroup>
    <AssemblyTitle>re-motion Code Generation (based on TypePipe)</AssemblyTitle>
    <Description>Internal: Integrates Remotion.TypePipe and Remotion assemblies. (Note that Remotion.TypePipe does not depend on Remotion.)</Description>
    <AssemblyName>Remotion.Reflection.CodeGeneration.TypePipe</AssemblyName>
    <RootNamespace>$(AssemblyName)</RootNamespace>
  </PropertyGroup>
  <ItemGroup>
    <ProjectReference Include="..\Core\Core.Core.csproj" />
  </ItemGroup>
  <ItemGroup>
<<<<<<< HEAD
=======
    <PackageReference Include="Remotion.ThirdPartyDependency.DynamicLanguageRuntime" Version="1.1.0.10" />
>>>>>>> 1868ca71
    <PackageReference Include="Remotion.TypePipe" Version="3.2.0" />
    <PackageReference Remove="JetBrains.Annotations" />
  </ItemGroup>
  <ItemGroup Condition="'$(TargetFramework)' == 'net48'">
    <Reference Include="System.Configuration" />
  </ItemGroup>
  <Import Project="..\..\..\Build\Shared.build.targets" />
</Project><|MERGE_RESOLUTION|>--- conflicted
+++ resolved
@@ -14,10 +14,7 @@
     <ProjectReference Include="..\Core\Core.Core.csproj" />
   </ItemGroup>
   <ItemGroup>
-<<<<<<< HEAD
-=======
     <PackageReference Include="Remotion.ThirdPartyDependency.DynamicLanguageRuntime" Version="1.1.0.10" />
->>>>>>> 1868ca71
     <PackageReference Include="Remotion.TypePipe" Version="3.2.0" />
     <PackageReference Remove="JetBrains.Annotations" />
   </ItemGroup>
