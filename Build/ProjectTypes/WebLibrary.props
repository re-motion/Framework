--- conflicted
+++ resolved
@@ -21,14 +21,9 @@
     </Content>
   </ItemGroup>
 
-<<<<<<< HEAD
-  <ItemGroup Condition="'$(TargetFramework)' != 'net48'">
-    <FrameworkReference Include="Microsoft.AspNetCore.App"/>
-=======
   <ItemGroup Condition="'$(UsingMicrosoftNETSdkWebProjectSystem)' != 'true'">
     <!-- Projects that already use the SDK "Microsoft.NET.Sdk.Web" do not need to manually import the FrameworkReference. -->
     <FrameworkReference Include="Microsoft.AspNetCore.App" />
->>>>>>> 8e144cab
   </ItemGroup>
 
   <ItemGroup>
