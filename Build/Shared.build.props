<Project>
  <Import Project="$(MSBuildThisFileDirectory)Customizations\Properties.props" />
  <Import Project="$(MSBuildThisFileDirectory)Customizations\Version.props" Condition="'$(Version)' == ''" />

  <PropertyGroup>
    <ProductType Condition="'$(ProductType)' == ''">Default</ProductType>
  </PropertyGroup>

  <PropertyGroup>
    <Product Condition="'$(ProductType)' == 'Default'">$(ProductName)</Product>
    <Product Condition="'$(ProductType)' == 'Mixins'" >$(ProductNameForMixins)</Product>
    <Product Condition="'$(ProductType)' == 'SecurityManager'">$(ProductNameForSecurityManager)</Product>
    <Company>$(CompanyName)</Company>
    <Copyright Condition="'$(ProductType)' == 'Default' OR '$(ProductType)' == 'Mixins'">$(Copyright)</Copyright>
    <Copyright Condition="'$(ProductType)' == 'SecurityManager'">$(CopyrightForSecurityManager)</Copyright>
    <Authors>$(Company)</Authors>
    <PackageLicenseExpression Condition="'$(ProductType)' == 'Default' OR '$(ProductType)' == 'Mixins'">LGPL-2.1-or-later</PackageLicenseExpression>
    <PackageLicenseExpression Condition="'$(ProductType)' == 'SecurityManager'">AGPL-3.0-only</PackageLicenseExpression>
    <PackageProjectUrl>http://www.re-motion.org</PackageProjectUrl>
    <RepositoryUrl>https://github.com/re-motion/Framework/</RepositoryUrl>
    <RepositoryType>git</RepositoryType>
    <EmbedUntrackedSources>true</EmbedUntrackedSources>
    <IncludeSourceRevisionInInformationalVersion>false</IncludeSourceRevisionInInformationalVersion>
  </PropertyGroup>

  <PropertyGroup>
    <LangVersion>9</LangVersion>
    <DebugType Condition="'$(TargetFramework)' == 'net48'">full</DebugType>
    <DebugType Condition="'$(TargetFramework)' != 'net48'">embedded</DebugType>
    <SignAssembly>True</SignAssembly>
    <AssemblyOriginatorKeyFile>$(MSBuildThisFileDirectory)..\remotion.snk</AssemblyOriginatorKeyFile>
    <RestoreProjectStyle>PackageReference</RestoreProjectStyle>
    <AllowedOutputExtensionsInPackageBuildOutputFolder Condition="'$(IncludeSymbols)' != 'True'">$(AllowedOutputExtensionsInPackageBuildOutputFolder);.pdb</AllowedOutputExtensionsInPackageBuildOutputFolder>
    <PackageTags>re-motion</PackageTags>
    <PackageTags Condition="'$(ProductType)' == 'SecurityManager'">$(PackageTags) SecurityManager</PackageTags>
    <DisableTransitiveProjectReferences>true</DisableTransitiveProjectReferences>
    <DefineConstants Condition="'$(TargetFramework)' == 'net48'">$(DefineConstants);FEATURE_GAC;FEATURE_SERIALIZATION;FEATURE_ASSEMBLYBUILDER_SAVE;FEATURE_THREAD_ABORT;FEATURE_STRONGNAMESIGNING</DefineConstants>
    <DefineConstants Condition="'$(TargetFramework)' == 'net48'">$(DefineConstants);ENABLE_PEVERIFY</DefineConstants>
  </PropertyGroup>

  <PropertyGroup>
    <ProjectTypePropsFile>$(MSBuildThisFileDirectory)ProjectTypes\$(ProjectType).props</ProjectTypePropsFile>
    <ProjectTypeTargetsFile>$(MSBuildThisFileDirectory)ProjectTypes\$(ProjectType).targets</ProjectTypeTargetsFile>
  </PropertyGroup>

  <Import Project="$(ProjectTypePropsFile)" Condition="'$(ProjectTypePropsFile)' != '' AND Exists('$(ProjectTypePropsFile)')" />

  <PropertyGroup>
    <ProjectFeaturesRoot>$(MSBuildThisFileDirectory)ProjectFeatures\</ProjectFeaturesRoot>
    <!-- Enable source link for .NET Core but not for .NET Framework -->
    <UseSourceLink Condition="'$(UseSourceLink)' == '' AND '$(TargetFramework)' == 'net48'">false</UseSourceLink>
    <UseSourceLink Condition="'$(UseSourceLink)' == ''">true</UseSourceLink>
  </PropertyGroup>

  <Import Project="$(ProjectFeaturesRoot)UseWebForms.props" Condition="'$(UseWebForms)' == 'true'" />
  <Import Project="$(ProjectFeaturesRoot)UseNetOnly.props" Condition="'$(UseNetOnly)' == 'true'" />
  <Import Project="$(ProjectFeaturesRoot)UseSourceLink.props" Condition="'$(UseSourceLink)' == 'true'" />

  <ItemGroup>
    <None Include="$(MSBuildThisFileDirectory)..\remotion.snk" Link="remotion.snk" />
    <None Include="$(MSBuildThisFileDirectory)..\Remotion\Remotion LGPL.licenseheader" Link="Remotion LGPL.licenseheader" Condition="'$(ProductType)' == 'Default'" />
    <None Include="$(MSBuildThisFileDirectory)..\Remotion\Remotion LGPL.licenseheader" Link="Remotion LGPL.licenseheader" Condition="'$(ProductType)' == 'Mixins'" />
    <None Include="$(MSBuildThisFileDirectory)..\SecurityManager\SecurityManager AGPL.licenseheader" Link="SecurityManager AGPL.licenseheader" Condition="'$(ProductType)' == 'SecurityManager'" />
  </ItemGroup>

  <ItemGroup>
    <PackageReference Include="Remotion.Infrastructure.Styles.Analyzer" Version="1.1.3" PrivateAssets="All" />
<<<<<<< HEAD
    <PackageReference Include="Microsoft.SourceLink.GitHub" Version="1.1.1" PrivateAssets="All"/>
=======
    <ProjectReference Include="$(SolutionDir)Remotion\Core\Development.Analyzers\Core.Development.Analyzers.csproj"
                      PrivateAssets="all"
                      ReferenceOutputAssembly="false"
                      SetTargetFramework="TargetFramework=netstandard2.0"
                      OutputItemType="Analyzer" />
>>>>>>> 81d425d3
  </ItemGroup>

  <PropertyGroup>
    <_version>$(Version.Split('-')[0])</_version>
    <AssemblyVersion>$(_version).0</AssemblyVersion>
    <FileVersion>$(_version).24009</FileVersion>
    <InformationalVersion>$(_version)-x.9+$(Configuration)</InformationalVersion>
    <PackageVersion>$(_version)-x.9</PackageVersion>
  </PropertyGroup>
</Project><|MERGE_RESOLUTION|>--- conflicted
+++ resolved
@@ -65,15 +65,11 @@
 
   <ItemGroup>
     <PackageReference Include="Remotion.Infrastructure.Styles.Analyzer" Version="1.1.3" PrivateAssets="All" />
-<<<<<<< HEAD
-    <PackageReference Include="Microsoft.SourceLink.GitHub" Version="1.1.1" PrivateAssets="All"/>
-=======
     <ProjectReference Include="$(SolutionDir)Remotion\Core\Development.Analyzers\Core.Development.Analyzers.csproj"
                       PrivateAssets="all"
                       ReferenceOutputAssembly="false"
                       SetTargetFramework="TargetFramework=netstandard2.0"
                       OutputItemType="Analyzer" />
->>>>>>> 81d425d3
   </ItemGroup>
 
   <PropertyGroup>
