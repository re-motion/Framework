--- conflicted
+++ resolved
@@ -24,17 +24,6 @@
       LocalMachine  + NET48  + NoBrowser + SqlServerDefault + Debug + x86;
 
       <!-- Exercise compatibility between installed .NET version, target framework and SQL Server -->
-<<<<<<< HEAD
-      Win_NET48 + NET48 + NoBrowser + SqlServer2022 + Release + x64;
-      Win_NET48 + NET48 + NoBrowser + SqlServer2019 + Release + x64;
-      Win_NET48 + NET48 + NoBrowser + SqlServer2017 + Release + x64;
-      Win_NET48 + NET48 + NoBrowser + SqlServer2016 + Release + x64;
- <!-- Win_NET50 + NET50 + NoBrowser + SqlServer2022 + Release + x64;-->
- <!-- Win_NET50 + NET50 + NoBrowser + SqlServer2019 + Release + x64;-->
- <!-- Win_NET50 + NET50 + NoBrowser + SqlServer2017 + Release + x64;-->
- <!-- Win_NET50 + NET50 + NoBrowser + SqlServer2016 + Release + x64;-->
- <!-- Win_NET50 + NET50 + NoBrowser + SqlServer2014 + Release + x64;-->
-=======
       Win_NET481 + NET481 + NoBrowser + SqlServer2022 + Release + x64;
       Win_NET481 + NET48  + NoBrowser + SqlServer2019 + Release + x64;
       Win_NET48  + NET48  + NoBrowser + SqlServer2017 + Release + x64;
@@ -44,7 +33,6 @@
  <!-- Win_NET50  + NET50  + NoBrowser + SqlServer2017 + Release + x64;-->
  <!-- Win_NET50  + NET50  + NoBrowser + SqlServer2016 + Release + x64;-->
  <!-- Win_NET50  + NET50  + NoBrowser + SqlServer2014 + Release + x64;-->
->>>>>>> 81d425d3
     </DatabaseTestConfiguration>
     <NormalTestConfiguration Condition="'$(NormalTestConfiguration)' == ''">
       Win_NET48   + NET48   + NoBrowser + NoDB + Debug   + x86;
